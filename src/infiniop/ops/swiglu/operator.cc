#include "../../operator.h"
#include "../../handle.h"
#include "infiniop/ops/swiglu.h"

#ifdef ENABLE_CPU_API
#include "cpu/swiglu_cpu.h"
#endif
#if defined(ENABLE_NVIDIA_API) || defined(ENABLE_ILUVATAR_API)
#include "nvidia/swiglu_nvidia.cuh"
#endif
#ifdef ENABLE_KUNLUN_API
#include "kunlun/swiglu_kunlun.h"
#endif
#ifdef ENABLE_METAX_API
#include "metax/swiglu_metax.h"
#endif
#ifdef ENABLE_CAMBRICON_API
#include "bang/swiglu_bang.h"
#endif
#ifdef ENABLE_ASCEND_API
#include "ascend/swiglu_ascend.h"
#endif
#ifdef ENABLE_MOORE_API
#include "moore/swiglu_moore.h"
#endif

__C infiniStatus_t infiniopCreateSwiGLUDescriptor(
    infiniopHandle_t handle,
    infiniopSwiGLUDescriptor_t *desc_ptr,
    infiniopTensorDescriptor_t c_desc,
    infiniopTensorDescriptor_t a_desc,
    infiniopTensorDescriptor_t b_desc) {

#define CREATE(CASE, NAMESPACE)                                               \
    case CASE:                                                                \
        return op::swiglu::NAMESPACE::Descriptor::create(                     \
            handle,                                                           \
            reinterpret_cast<op::swiglu::NAMESPACE::Descriptor **>(desc_ptr), \
            c_desc,                                                           \
            {a_desc,                                                          \
             b_desc})

    switch (handle->device) {

#ifdef ENABLE_CPU_API
        CREATE(INFINI_DEVICE_CPU, cpu);
#endif
#ifdef ENABLE_NVIDIA_API
        CREATE(INFINI_DEVICE_NVIDIA, nvidia);
#endif
#ifdef ENABLE_ILUVATAR_API
        CREATE(INFINI_DEVICE_ILUVATAR, nvidia);
#endif
#ifdef ENABLE_KUNLUN_API
        CREATE(INFINI_DEVICE_KUNLUN, kunlun);
#endif
#ifdef ENABLE_METAX_API
        CREATE(INFINI_DEVICE_METAX, metax);
#endif
#ifdef ENABLE_CAMBRICON_API
        CREATE(INFINI_DEVICE_CAMBRICON, bang);
#endif
#ifdef ENABLE_ASCEND_API
        CREATE(INFINI_DEVICE_ASCEND, ascend);
#endif
#ifdef ENABLE_MOORE_API
        CREATE(INFINI_DEVICE_MOORE, moore);
#endif

    default:
        return INFINI_STATUS_DEVICE_TYPE_NOT_SUPPORTED;
    }

#undef CREATE
}

__C infiniStatus_t infiniopGetSwiGLUWorkspaceSize(infiniopSwiGLUDescriptor_t desc, size_t *size) {

#define GET(CASE, NAMESPACE)                                                                  \
    case CASE:                                                                                \
        *size = reinterpret_cast<op::swiglu::NAMESPACE::Descriptor *>(desc)->workspaceSize(); \
        return INFINI_STATUS_SUCCESS

    switch (desc->device_type) {
#ifdef ENABLE_CPU_API
        GET(INFINI_DEVICE_CPU, cpu);
#endif
#ifdef ENABLE_NVIDIA_API
        GET(INFINI_DEVICE_NVIDIA, nvidia);
#endif
#ifdef ENABLE_ILUVATAR_API
        GET(INFINI_DEVICE_ILUVATAR, nvidia);
#endif
#ifdef ENABLE_KUNLUN_API
        GET(INFINI_DEVICE_KUNLUN, kunlun);
#endif
#ifdef ENABLE_METAX_API
        GET(INFINI_DEVICE_METAX, metax);
#endif
#ifdef ENABLE_CAMBRICON_API
        GET(INFINI_DEVICE_CAMBRICON, bang);
#endif
#ifdef ENABLE_ASCEND_API
        GET(INFINI_DEVICE_ASCEND, ascend);
#endif
<<<<<<< HEAD
=======
#ifdef ENABLE_MOORE_API
        GET(INFINI_DEVICE_MOORE, moore);
#endif
>>>>>>> d4b03cf7
    }

#undef GET

    return INFINI_STATUS_DEVICE_TYPE_NOT_SUPPORTED;
}

__C infiniStatus_t infiniopSwiGLU(
    infiniopSwiGLUDescriptor_t desc,
    void *workspace,
    size_t workspace_size,
    void *c,
    const void *a,
    const void *b,
    void *stream) {

#define CALCULATE(CASE, NAMESPACE)                                               \
    case CASE:                                                                   \
        return reinterpret_cast<const op::swiglu::NAMESPACE::Descriptor *>(desc) \
            ->calculate(workspace, workspace_size, c, {a, b}, stream)

    switch (desc->device_type) {

#ifdef ENABLE_CPU_API
        CALCULATE(INFINI_DEVICE_CPU, cpu);
#endif
#ifdef ENABLE_NVIDIA_API
        CALCULATE(INFINI_DEVICE_NVIDIA, nvidia);
#endif
#ifdef ENABLE_ILUVATAR_API
        CALCULATE(INFINI_DEVICE_ILUVATAR, nvidia);
#endif
#ifdef ENABLE_KUNLUN_API
        CALCULATE(INFINI_DEVICE_KUNLUN, kunlun);
#endif
#ifdef ENABLE_METAX_API
        CALCULATE(INFINI_DEVICE_METAX, metax);
#endif
#ifdef ENABLE_CAMBRICON_API
        CALCULATE(INFINI_DEVICE_CAMBRICON, bang);
#endif
#ifdef ENABLE_ASCEND_API
        CALCULATE(INFINI_DEVICE_ASCEND, ascend);
#endif
#ifdef ENABLE_MOORE_API
        CALCULATE(INFINI_DEVICE_MOORE, moore);
#endif

    default:
        return INFINI_STATUS_DEVICE_TYPE_NOT_SUPPORTED;
    }

#undef CALCULATE
}

__C infiniStatus_t
infiniopDestroySwiGLUDescriptor(infiniopSwiGLUDescriptor_t desc) {

#define DELETE(CASE, NAMESPACE)                                                   \
    case CASE:                                                                    \
        delete reinterpret_cast<const op::swiglu::NAMESPACE::Descriptor *>(desc); \
        return INFINI_STATUS_SUCCESS;

    switch (desc->device_type) {

#ifdef ENABLE_CPU_API
        DELETE(INFINI_DEVICE_CPU, cpu);
#endif
#ifdef ENABLE_NVIDIA_API
        DELETE(INFINI_DEVICE_NVIDIA, nvidia);
#endif
#ifdef ENABLE_ILUVATAR_API
        DELETE(INFINI_DEVICE_ILUVATAR, nvidia);
#endif
#ifdef ENABLE_KUNLUN_API
        DELETE(INFINI_DEVICE_KUNLUN, kunlun);
#endif
#ifdef ENABLE_METAX_API
        DELETE(INFINI_DEVICE_METAX, metax);
#endif
#ifdef ENABLE_CAMBRICON_API
        DELETE(INFINI_DEVICE_CAMBRICON, bang);
#endif
#ifdef ENABLE_ASCEND_API
        DELETE(INFINI_DEVICE_ASCEND, ascend)
#endif
#ifdef ENABLE_MOORE_API
        DELETE(INFINI_DEVICE_MOORE, moore);
#endif

    default:
        return INFINI_STATUS_DEVICE_TYPE_NOT_SUPPORTED;
    }

#undef DELETE
}<|MERGE_RESOLUTION|>--- conflicted
+++ resolved
@@ -103,12 +103,9 @@
 #ifdef ENABLE_ASCEND_API
         GET(INFINI_DEVICE_ASCEND, ascend);
 #endif
-<<<<<<< HEAD
-=======
 #ifdef ENABLE_MOORE_API
         GET(INFINI_DEVICE_MOORE, moore);
 #endif
->>>>>>> d4b03cf7
     }
 
 #undef GET
