--- conflicted
+++ resolved
@@ -7,14 +7,11 @@
  */
 DECLARE_INFINIOP_TEST(gemm)
 DECLARE_INFINIOP_TEST(random_sample)
-<<<<<<< HEAD
 DECLARE_INFINIOP_TEST(rms_norm)
-=======
 DECLARE_INFINIOP_TEST(mul)
 DECLARE_INFINIOP_TEST(clip)
 DECLARE_INFINIOP_TEST(swiglu)
 DECLARE_INFINIOP_TEST(add)
->>>>>>> c203635b
 
 #define REGISTER_INFINIOP_TEST(name)                      \
     {                                                     \
@@ -33,14 +30,11 @@
     {                                         \
         REGISTER_INFINIOP_TEST(gemm)          \
         REGISTER_INFINIOP_TEST(random_sample) \
-<<<<<<< HEAD
-        REGISTER_INFINIOP_TEST(rms_norm)      \
-=======
         REGISTER_INFINIOP_TEST(add)           \
         REGISTER_INFINIOP_TEST(mul)           \
         REGISTER_INFINIOP_TEST(clip)          \
         REGISTER_INFINIOP_TEST(swiglu)        \
->>>>>>> c203635b
+        REGISTER_INFINIOP_TEST(rms_norm)      \
     }
 
 namespace infiniop_test {
