--- conflicted
+++ resolved
@@ -7,11 +7,8 @@
 #include "ops/matmul.hpp"
 #include "ops/rearrange.hpp"
 #include "ops/rms_norm.hpp"
-<<<<<<< HEAD
 #include "ops/silu.hpp"
-=======
 #include "ops/swiglu.hpp"
->>>>>>> 6cef1a9f
 
 namespace py = pybind11;
 
@@ -23,11 +20,8 @@
     bind_matmul(m);
     bind_rearrange(m);
     bind_rms_norm(m);
-<<<<<<< HEAD
     bind_silu(m);
-=======
     bind_swiglu(m);
->>>>>>> 6cef1a9f
 }
 
 } // namespace infinicore::ops